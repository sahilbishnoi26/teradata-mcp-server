--- conflicted
+++ resolved
@@ -11,16 +11,12 @@
 
 import mcp.types as types
 import tdfs4ds
-<<<<<<< HEAD
-import inspect
-=======
 import teradataml as tdml
 import yaml
 from dotenv import load_dotenv
 from mcp.server.fastmcp import FastMCP
 from mcp.server.fastmcp.prompts.base import TextContent, UserMessage
 from pydantic import BaseModel, Field
->>>>>>> aa6a72f3
 from sqlalchemy.engine import Connection
 
 # Import the tools module with lazy loading support
@@ -62,24 +58,11 @@
     else:
         config = all_profiles.get(profile_name)
 
-<<<<<<< HEAD
-# Check if the EFS or EVS tools are enabled in the profiles
-if any(re.match(pattern, 'fs_*') for pattern in config.get('tool',[])):
-    _enableEFS = True
-else:
-    _enableEFS = False
-
-if any(re.match(pattern, 'evs_*') for pattern in config.get('tool',[])):
-    _enableEVS = True
-else:
-    _enableEVS = False
-=======
 # Initialize module loader with profile configuration
 module_loader = td.initialize_module_loader(config)
 
 # Now initialize the TD connection after module loader is ready
 _tdconn = td.TDConn()
->>>>>>> aa6a72f3
 
 # Set up logging
 os.makedirs("logs", exist_ok=True)
@@ -98,23 +81,13 @@
 #global shutdown flag
 shutdown_in_progress = False
 
-<<<<<<< HEAD
-# Connect to the Teradata server
-# Initiate base connection
-_tdconn = td.TDConn()
-=======
 # Initiate connection to Teradata (delayed until after module loader is ready)
 _tdconn = None
->>>>>>> aa6a72f3
-
-# If the feature store is enabled, set it up
-if _enableEFS:
-    fs_config = td.FeatureStoreConfig() 
-    import teradataml as tdml  # import of the teradataml package
-    tdml.create_context(tdsqlengine=_tdconn.engine)
-
-# If the enterprise vector store is enabled, set it up
-if _enableEVS and (len(os.getenv("VS_NAME", "").strip()) > 0):
+
+#afm-defect:
+_enableEVS = False
+# Only attempt to connect to EVS is the system has an EVS installed/configured
+if (len(os.getenv("VS_NAME", "").strip()) > 0):
     try:
         _evs    = td.get_evs()
         _enableEVS = True
@@ -254,10 +227,6 @@
 def register_td_tools(config, module_loader, mcp):
     """Register code-defined tools from loaded modules."""
     patterns = config.get('tool', [])
-<<<<<<< HEAD
-    for name, func in inspect.getmembers(td, inspect.isfunction):
-        if not name.startswith("handle_"): #or name.startswith("handle_fs_"):
-=======
 
     if not module_loader:
         logger.warning("No module loader available, skipping code-defined tool registration")
@@ -267,7 +236,6 @@
     all_functions = module_loader.get_all_functions()
     for name, func in all_functions.items():
         if not (inspect.isfunction(func) and name.startswith("handle_") and not name.startswith("handle_fs_")):
->>>>>>> aa6a72f3
             continue
 
         tool_name = name[len("handle_"):]
@@ -522,22 +490,68 @@
 
 
 
-@mcp.tool(description="Reconnect to the Teradata database if the connection is lost.")
-async def reconnect_to_database() -> ResponseType:
-    """Reconnect to Teradata database if connection is lost."""
-    global _tdconn
-    try:
-        _tdconn = td.TDConn(tdml_context=_requireTdmlContext)  # Recreate TDConn with tdml_context enabled
-        return format_text_response("Reconnected to Teradata database successfully.")
-    except Exception as e:
-        logger.error(f"Error reconnecting to database: {e}")
-        return format_error_response(str(e))
-        
 #--------------- Feature Store Tools ---------------#
 # Feature tools leveraging the tdfs4ds package.
 # Run only if the EFS tools are defined in the config
-<<<<<<< HEAD
-if _enableEFS:
+if any(re.match(pattern, 'fs_*') for pattern in config.get('tool',[])):
+    class FeatureStoreConfig(BaseModel):
+        """
+        Configuration class for the feature store. This model defines the metadata and catalog sources
+        used to organize and access features, processes, and datasets across data domains.
+        """
+
+        data_domain: str | None = Field(
+            default=None,
+            description="The data domain associated with the feature store, grouping features within the same namespace."
+        )
+
+        entity: str | None = Field(
+            default=None,
+            description="The list of entities, comma separated and in alphabetical order, upper case."
+        )
+
+        db_name: str | None = Field(
+            default=None,
+            description="Name of the database where the feature store is hosted."
+        )
+
+        feature_catalog: str | None = Field(
+            default=None,
+            description=(
+                "Name of the feature catalog table. "
+                "This table contains detailed metadata about features and entities."
+            )
+        )
+
+        process_catalog: str | None = Field(
+            default=None,
+            description=(
+                "Name of the process catalog table. "
+                "Used to retrieve information about feature generation processes, features, and associated entities."
+            )
+        )
+
+        dataset_catalog: str | None = Field(
+            default=None,
+            description=(
+                "Name of the dataset catalog table. "
+                "Used to list and manage available datasets within the feature store."
+            )
+        )
+
+    fs_config = FeatureStoreConfig()
+
+    @mcp.tool(description="Reconnect to the Teradata database if the connection is lost.")
+    async def reconnect_to_database() -> ResponseType:
+        """Reconnect to Teradata database if connection is lost."""
+        global _tdconn
+        try:
+            _tdconn = td.TDConn()
+            td.teradataml_connection()
+            return format_text_response("Reconnected to Teradata database successfully.")
+        except Exception as e:
+            logger.error(f"Error reconnecting to database: {e}")
+            return format_error_response(str(e))
 
     @mcp.tool(description="Set or update the feature store configuration (database and data domain).")
     async def fs_setFeatureStoreConfig(
@@ -552,69 +566,6 @@
                 data_domain=data_domain,
                 entity=entity,
             )
-=======
-if any(re.match(pattern, 'fs_*') for pattern in config.get('tool',[])):
-    class FeatureStoreConfig(BaseModel):
-        """
-        Configuration class for the feature store. This model defines the metadata and catalog sources
-        used to organize and access features, processes, and datasets across data domains.
-        """
-
-        data_domain: str | None = Field(
-            default=None,
-            description="The data domain associated with the feature store, grouping features within the same namespace."
-        )
-
-        entity: str | None = Field(
-            default=None,
-            description="The list of entities, comma separated and in alphabetical order, upper case."
-        )
-
-        db_name: str | None = Field(
-            default=None,
-            description="Name of the database where the feature store is hosted."
-        )
-
-        feature_catalog: str | None = Field(
-            default=None,
-            description=(
-                "Name of the feature catalog table. "
-                "This table contains detailed metadata about features and entities."
-            )
-        )
-
-        process_catalog: str | None = Field(
-            default=None,
-            description=(
-                "Name of the process catalog table. "
-                "Used to retrieve information about feature generation processes, features, and associated entities."
-            )
-        )
-
-        dataset_catalog: str | None = Field(
-            default=None,
-            description=(
-                "Name of the dataset catalog table. "
-                "Used to list and manage available datasets within the feature store."
-            )
-        )
-
-    fs_config = FeatureStoreConfig()
-
-    @mcp.tool(description="Reconnect to the Teradata database if the connection is lost.")
-    async def reconnect_to_database() -> ResponseType:
-        """Reconnect to Teradata database if connection is lost."""
-        global _tdconn
-        try:
-            _tdconn = td.TDConn()
-            td.teradataml_connection()
-            return format_text_response("Reconnected to Teradata database successfully.")
-        except Exception as e:
-            logger.error(f"Error reconnecting to database: {e}")
-            return format_error_response(str(e))
-
-    @mcp.tool(description="Set or update the feature store configuration (database and data domain).")
-    async def fs_setFeatureStoreConfig(
         data_domain: str | None = None,
         db_name: str | None = None,
         entity: str | None = None,
@@ -653,13 +604,11 @@
             if result.fetchall()[0][0] > 0:
                 fs_config.entity = entity
         return format_text_response(f"Feature store config updated: {fs_config.model_dump(exclude_none=True)}")
->>>>>>> aa6a72f3
 
     @mcp.tool(description="Display the current feature store configuration (database and data domain).")
     async def fs_getFeatureStoreConfig() -> ResponseType:
         return format_text_response(f"Current feature store config: {fs_config.model_dump(exclude_none=True)}")
-<<<<<<< HEAD
-=======
+        return format_text_response(f"Current feature store config: {fs_config.model_dump(exclude_none=True)}")
 
     @mcp.tool(description=("Check if a feature store is present in the specified database." ))
     async def fs_isFeatureStorePresent(
@@ -706,7 +655,6 @@
         target_database: str = Field(..., description="Target database where the dataset will be created.")
     ) -> ResponseType:
         return execute_db_tool(td.handle_fs_createDataset, fs_config=fs_config, entity_name=entity_name, feature_selection=feature_selection, dataset_name=dataset_name, target_database=target_database)
->>>>>>> aa6a72f3
 
 #------------------ Main ------------------#
 # Main function to start the MCP server
